--- conflicted
+++ resolved
@@ -39,11 +39,7 @@
 
 // nolint:lll
 type AuroraMySQLAudit struct {
-<<<<<<< HEAD
-	Timestamp    *timestamp.RFC3339 `json:"timestamp,omitempty" description:"The time stamp for the logged event with microsecond precision (UTC)."`
-=======
 	Timestamp    *timestamp.RFC3339 `json:"timestamp,omitempty" description:"The timestamp for the logged event with microsecond precision (UTC)."`
->>>>>>> c40b5647
 	ServerHost   *string            `json:"serverHost,omitempty" description:"The name of the instance that the event is logged for."`
 	Username     *string            `json:"username,omitempty" description:"The connected user name of the user."`
 	Host         *string            `json:"host,omitempty" description:"The host that the user connected from."`
@@ -121,11 +117,7 @@
 }
 
 func (event *AuroraMySQLAudit) updatePantherFields(p *AuroraMySQLAuditParser) {
-<<<<<<< HEAD
-	event.SetRequiredPtr(p.LogType(), event.Timestamp)
-=======
 	event.SetCoreFieldsPtr(p.LogType(), event.Timestamp)
->>>>>>> c40b5647
 	event.AppendAnyIPAddressPtrs(event.Host)
 	event.AppendAnyDomainNamePtrs(event.ServerHost)
 }