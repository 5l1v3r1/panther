--- conflicted
+++ resolved
@@ -55,14 +55,8 @@
 	}
 
 	// panther fields
-<<<<<<< HEAD
-	expectedEvent.PantherLogType = "AWS.S3ServerAccess"
-	expectedEvent.PantherRowID = "1234"
-	expectedEvent.PantherEventTime = (timestamp.RFC3339)(date)
-=======
 	expectedEvent.PantherLogType = aws.String("AWS.S3ServerAccess")
 	expectedEvent.PantherEventTime = (*timestamp.RFC3339)(&date)
->>>>>>> c40b5647
 	expectedEvent.AppendAnyIPAddresses("192.0.2.3")
 
 	checkS3AccessLog(t, log, expectedEvent)
@@ -96,14 +90,8 @@
 	}
 
 	// panther fields
-<<<<<<< HEAD
-	expectedEvent.PantherLogType = "AWS.S3ServerAccess"
-	expectedEvent.PantherRowID = "1234"
-	expectedEvent.PantherEventTime = (timestamp.RFC3339)(date)
-=======
 	expectedEvent.PantherLogType = aws.String("AWS.S3ServerAccess")
 	expectedEvent.PantherEventTime = (*timestamp.RFC3339)(&date)
->>>>>>> c40b5647
 	expectedEvent.AppendAnyIPAddresses("192.0.2.3")
 
 	checkS3AccessLog(t, log, expectedEvent)
@@ -138,14 +126,8 @@
 	}
 
 	// panther fields
-<<<<<<< HEAD
-	expectedEvent.PantherLogType = "AWS.S3ServerAccess"
-	expectedEvent.PantherRowID = "1234"
-	expectedEvent.PantherEventTime = (timestamp.RFC3339)(date)
-=======
 	expectedEvent.PantherLogType = aws.String("AWS.S3ServerAccess")
 	expectedEvent.PantherEventTime = (*timestamp.RFC3339)(&date)
->>>>>>> c40b5647
 	expectedEvent.AppendAnyIPAddresses("192.0.2.3")
 	expectedEvent.AppendAnyAWSARNs("arn:aws:sts::123456789012:assumed-role/PantherLogProcessingRole/1579693334126446707")
 
@@ -182,14 +164,8 @@
 	}
 
 	// panther fields
-<<<<<<< HEAD
-	expectedEvent.PantherLogType = "AWS.S3ServerAccess"
-	expectedEvent.PantherRowID = "1234"
-	expectedEvent.PantherEventTime = (timestamp.RFC3339)(date)
-=======
 	expectedEvent.PantherLogType = aws.String("AWS.S3ServerAccess")
 	expectedEvent.PantherEventTime = (*timestamp.RFC3339)(&date)
->>>>>>> c40b5647
 	expectedEvent.AppendAnyIPAddresses("192.0.2.3")
 
 	checkS3AccessLog(t, log, expectedEvent)
@@ -207,12 +183,7 @@
 	event := events[0].(*S3ServerAccess)
 
 	// rowid changes each time
-<<<<<<< HEAD
-	require.Greater(t, len(event.PantherRowID), 0)                      // ensure something is there.
-	require.NotEqual(t, event.PantherRowID, expectedEvent.PantherRowID) // ensure they are not same
-=======
 	require.Greater(t, len(*event.PantherRowID), 0) // ensure something is there.
->>>>>>> c40b5647
 	expectedEvent.PantherRowID = event.PantherRowID
 
 	require.Equal(t, expectedEvent, event)
