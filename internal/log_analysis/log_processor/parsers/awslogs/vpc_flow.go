--- conflicted
+++ resolved
@@ -35,14 +35,8 @@
 
 // nolint:lll
 type VPCFlow struct {
-<<<<<<< HEAD
-	// default fields
-	Version     *int               `json:"version,omitempty"  description:"The VPC Flow Logs version. If you use the default format, the version is 2. If you specify a custom format, the version is 3."`
+	Version     *int               `json:"version,omitempty" validate:"required" description:"The VPC Flow Logs version. If you use the default format, the version is 2. If you specify a custom format, the version is 3."`
 	AccountID   *string            `json:"account,omitempty" validate:"omitempty,len=12,numeric" description:"The AWS account ID for the flow log."`
-=======
-	Version     *int               `json:"version,omitempty" validate:"required" description:"The VPC Flow Logs version. If you use the default format, the version is 2. If you specify a custom format, the version is 3."`
-	Account     *string            `json:"account,omitempty" validate:"omitempty,len=12,numeric" description:"The AWS account ID for the flow log."`
->>>>>>> c40b5647
 	InterfaceID *string            `json:"interfaceId,omitempty" description:"The ID of the network interface for which the traffic is recorded."`
 	SrcAddr     *string            `json:"srcAddr,omitempty" description:"The source address for incoming traffic, or the IPv4 or IPv6 address of the network interface for outgoing traffic on the network interface. The IPv4 address of the network interface is always its private IPv4 address. "`
 	DstAddr     *string            `json:"dstAddr,omitempty" description:"The destination address for outgoing traffic, or the IPv4 or IPv6 address of the network interface for incoming traffic on the network interface. The IPv4 address of the network interface is always its private IPv4 address."`
@@ -51,7 +45,6 @@
 	Protocol    *int               `json:"protocol,omitempty" description:"The IANA protocol number of the traffic."`
 	Packets     *int               `json:"packets,omitempty" description:"The number of packets transferred during the flow."`
 	Bytes       *int               `json:"bytes,omitempty" description:"The number of bytes transferred during the flow."`
-<<<<<<< HEAD
 	Start       *timestamp.RFC3339 `json:"start,omitempty"  description:"The time of the start of the flow (UTC)."`
 	End         *timestamp.RFC3339 `json:"end,omitempty" description:"The time of the end of the flow (UTC)."`
 	Action      *string            `json:"action,omitempty" validate:"omitempty,oneof=ACCEPT REJECT" description:"The action that is associated with the traffic. ACCEPT: The recorded traffic was permitted by the security groups or network ACLs. REJECT: The recorded traffic was not permitted by the security groups or network ACLs."`
@@ -66,13 +59,6 @@
 	PacketSrcAddr *string `json:"pktSrcAddr,omitempty" description:"The packet-level (original) source IP address of the traffic. Use this field with the srcaddr field to distinguish between the IP address of an intermediate layer through which traffic flows, and the original source IP address of the traffic. For example, when traffic flows through a network interface for a NAT gateway, or where the IP address of a pod in Amazon EKS is different from the IP address of the network interface of the instance node on which the pod is running."`
 	PacketDstAddr *string `json:"pktDstAddr,omitempty" description:"The packet-level (original) destination IP address for the traffic. Use this field with the dstaddr field to distinguish between the IP address of an intermediate layer through which traffic flows, and the final destination IP address of the traffic. For example, when traffic flows through a network interface for a NAT gateway, or where the IP address of a pod in Amazon EKS is different from the IP address of the network interface of the instance node on which the pod is running."`
 
-=======
-	Start       *timestamp.RFC3339 `json:"start,omitempty" validate:"required" description:"The time of the start of the flow (UTC)."`
-	End         *timestamp.RFC3339 `json:"end,omitempty" validate:"required" description:"The time of the end of the flow (UTC)."`
-	Action      *string            `json:"action,omitempty" validate:"omitempty,oneof=ACCEPT REJECT" description:"The action that is associated with the traffic. ACCEPT: The recorded traffic was permitted by the security groups or network ACLs. REJECT: The recorded traffic was not permitted by the security groups or network ACLs."`
-	LogStatus   *string            `json:"status,omitempty" validate:"oneof=OK NODATA SKIPDATA" description:"The logging status of the flow log. OK: Data is logging normally to the chosen destinations. NODATA: There was no network traffic to or from the network interface during the capture window. SKIPDATA: Some flow log records were skipped during the capture window. This may be because of an internal capacity constraint, or an internal error."`
-
->>>>>>> c40b5647
 	// NOTE: added to end of struct to allow expansion later
 	AWSPantherLog
 }
@@ -247,31 +233,7 @@
 		return nil
 	}
 
-<<<<<<< HEAD
 	event := p.populateEvent(records[0]) // parser should only receive 1 line at a time
-
-	event.updatePantherFields(p)
-=======
-	startTime := timestamp.Unix(int64(startTimeUnix), 0)
-	endTime := timestamp.Unix(int64(endTimeUnix), 0)
-
-	event := &VPCFlow{
-		Version:     parsers.CsvStringToIntPointer(record[0]),
-		Account:     account,
-		InterfaceID: parsers.CsvStringToPointer(record[2]),
-		SrcAddr:     parsers.CsvStringToPointer(record[3]),
-		DstAddr:     parsers.CsvStringToPointer(record[4]),
-		SrcPort:     parsers.CsvStringToIntPointer(record[5]),
-		DstPort:     parsers.CsvStringToIntPointer(record[6]),
-		Protocol:    parsers.CsvStringToIntPointer(record[7]),
-		Packets:     parsers.CsvStringToIntPointer(record[8]),
-		Bytes:       parsers.CsvStringToIntPointer(record[9]),
-		Start:       &startTime,
-		End:         &endTime,
-		Action:      parsers.CsvStringToPointer(record[12]),
-		LogStatus:   parsers.CsvStringToPointer(record[13]),
-	}
->>>>>>> c40b5647
 
 	event.updatePantherFields(p)
 
@@ -289,14 +251,8 @@
 }
 
 func (event *VPCFlow) updatePantherFields(p *VPCFlowParser) {
-<<<<<<< HEAD
-	event.SetRequiredPtr(p.LogType(), event.Start)
+	event.SetCoreFieldsPtr(p.LogType(), event.Start)
 	event.AppendAnyAWSAccountIdPtrs(event.AccountID)
 	event.AppendAnyAWSInstanceIdPtrs(event.InstanceID)
 	event.AppendAnyIPAddressPtrs(event.SrcAddr, event.DstAddr, event.PacketSrcAddr, event.PacketDstAddr)
-=======
-	event.SetCoreFieldsPtr(p.LogType(), event.Start)
-	event.AppendAnyAWSAccountIdPtrs(event.Account)
-	event.AppendAnyIPAddressPtrs(event.SrcAddr, event.DstAddr)
->>>>>>> c40b5647
 }