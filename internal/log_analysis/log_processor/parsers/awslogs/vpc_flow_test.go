package awslogs

/**
 * Panther is a scalable, powerful, cloud-native SIEM written in Golang/React.
 * Copyright (C) 2020 Panther Labs Inc
 *
 * This program is free software: you can redistribute it and/or modify
 * it under the terms of the GNU Affero General Public License as
 * published by the Free Software Foundation, either version 3 of the
 * License, or (at your option) any later version.
 *
 * This program is distributed in the hope that it will be useful,
 * but WITHOUT ANY WARRANTY; without even the implied warranty of
 * MERCHANTABILITY or FITNESS FOR A PARTICULAR PURPOSE.  See the
 * GNU Affero General Public License for more details.
 *
 * You should have received a copy of the GNU Affero General Public License
 * along with this program.  If not, see <https://www.gnu.org/licenses/>.
 */

import (
	"testing"
	"time"

	"github.com/aws/aws-sdk-go/aws"
	"github.com/stretchr/testify/require"

	"github.com/panther-labs/panther/internal/log_analysis/log_processor/parsers/timestamp"
)

<<<<<<< HEAD
const (
	vpcFlowDefaultHeader  = "version account-id interface-id srcaddr dstaddr srcport dstport protocol packets bytes start end action log-status"                                                                                                     // nolint:lll
	vpcFlowExtendedHeader = "version account-id interface-id srcaddr dstaddr srcport dstport protocol packets bytes start end action log-status vpc-id subnet-id instance-id tcp-flags type pkt-srcaddr pkt-dstaddr unknown-header-should-not-break" // nolint:lll
)

func TestStandardVpcFlowLog(t *testing.T) {
	log := "2 348372346321 eni-00184058652e5a320 52.119.169.95 172.31.20.31 443 48316 6 19 7119 1573642242 1573642284 ACCEPT OK extra-data-should-not-break" // nolint:lll
=======
func TestVpcFlowLog(t *testing.T) {
	log := "2 348372346321 eni-00184058652e5a320 52.119.169.95 172.31.20.31 443 48316 6 19 7119 1573642242 1573642284 ACCEPT OK"
>>>>>>> c40b5647

	expectedStartTime := time.Unix(1573642242, 0).UTC()
	expectedEndTime := time.Unix(1573642284, 0).UTC()
	expectedEvent := &VPCFlow{
		Action:      aws.String("ACCEPT"),
		AccountID:   aws.String("348372346321"),
		Bytes:       aws.Int(7119),
		DstAddr:     aws.String("172.31.20.31"),
		DstPort:     aws.Int(48316),
		End:         (*timestamp.RFC3339)(&expectedEndTime),
		InterfaceID: aws.String("eni-00184058652e5a320"),
		LogStatus:   aws.String("OK"),
		Packets:     aws.Int(19),
		Protocol:    aws.Int(6),
		SrcAddr:     aws.String("52.119.169.95"),
		SrcPort:     aws.Int(443),
		Start:       (*timestamp.RFC3339)(&expectedStartTime),
		Version:     aws.Int(2),
	}

	// panther fields
<<<<<<< HEAD
	expectedEvent.PantherLogType = "AWS.VPCFlow"
	expectedEvent.PantherRowID = "1234"
	expectedEvent.PantherEventTime = (timestamp.RFC3339)(expectedStartTime)
	expectedEvent.AppendAnyIPAddresses("172.31.20.31", "52.119.169.95")
	expectedEvent.AppendAnyAWSAccountIds("348372346321")

	checkVPCFlowLog(t, vpcFlowDefaultHeader, log, expectedEvent)
}

func TestExtendedVpcFlowLog(t *testing.T) {
	log := "3 348372346321 eni-00184058652e5a320 52.119.169.95 172.31.20.31 443 48316 6 19 7119 1573642242 1573642284 ACCEPT OK vpc-4a486c30 subnet-48998e66 i-038407d32b0f38c60 0 IPv4 76.198.154.105 172.31.88.3 extra-data-should-not-break" // nolint:lll

	expectedStartTime := time.Unix(1573642242, 0).UTC()
	expectedEndTime := time.Unix(1573642284, 0).UTC()
	expectedEvent := &VPCFlow{
		Action:      aws.String("ACCEPT"),
		AccountID:   aws.String("348372346321"),
		Bytes:       aws.Int(7119),
		DstAddr:     aws.String("172.31.20.31"),
		DstPort:     aws.Int(48316),
		End:         (*timestamp.RFC3339)(&expectedEndTime),
		InterfaceID: aws.String("eni-00184058652e5a320"),
		LogStatus:   aws.String("OK"),
		Packets:     aws.Int(19),
		Protocol:    aws.Int(6),
		SrcAddr:     aws.String("52.119.169.95"),
		SrcPort:     aws.Int(443),
		Start:       (*timestamp.RFC3339)(&expectedStartTime),
		Version:     aws.Int(3),

		VpcID:         aws.String("vpc-4a486c30"),
		SubNetID:      aws.String("subnet-48998e66"),
		InstanceID:    aws.String("i-038407d32b0f38c60"),
		TCPFlags:      aws.Int(0),
		Type:          aws.String("IPv4"),
		PacketSrcAddr: aws.String("76.198.154.105"),
		PacketDstAddr: aws.String("172.31.88.3"),
	}

	// panther fields
	expectedEvent.PantherLogType = "AWS.VPCFlow"
	expectedEvent.PantherEventTime = (timestamp.RFC3339)(expectedStartTime)
	expectedEvent.AppendAnyIPAddresses("172.31.20.31", "52.119.169.95", "76.198.154.105", "172.31.88.3")
	expectedEvent.AppendAnyAWSAccountIds("348372346321")
	expectedEvent.AppendAnyAWSInstanceIds("i-038407d32b0f38c60")

	checkVPCFlowLog(t, vpcFlowExtendedHeader, log, expectedEvent)
}

=======
	expectedEvent.PantherLogType = aws.String("AWS.VPCFlow")
	expectedEvent.PantherEventTime = (*timestamp.RFC3339)(&expectedStartTime)
	expectedEvent.AppendAnyIPAddresses("172.31.20.31", "52.119.169.95")
	expectedEvent.AppendAnyAWSAccountIds("348372346321")

	checkVPCFlowLog(t, log, expectedEvent)
}

>>>>>>> c40b5647
func TestVpcFlowLogNoData(t *testing.T) {
	log := "2 unknown eni-0608192d5c498fbcd - - - - - - - 1538696170 1538696308 - NODATA"

	expectedStartTime := time.Unix(1538696170, 0).UTC()
	expectedEndTime := time.Unix(1538696308, 0).UTC()
	expectedEvent := &VPCFlow{
		Version:     aws.Int(2),
		InterfaceID: aws.String("eni-0608192d5c498fbcd"),
		Start:       (*timestamp.RFC3339)(&expectedStartTime),
		End:         (*timestamp.RFC3339)(&expectedEndTime),
		LogStatus:   aws.String("NODATA"),
	}

	// panther fields
<<<<<<< HEAD
	expectedEvent.PantherLogType = "AWS.VPCFlow"
	expectedEvent.PantherEventTime = (timestamp.RFC3339)(expectedStartTime)

	checkVPCFlowLog(t, vpcFlowDefaultHeader, log, expectedEvent)
=======
	expectedEvent.PantherLogType = aws.String("AWS.VPCFlow")
	expectedEvent.PantherEventTime = (*timestamp.RFC3339)(&expectedStartTime)

	checkVPCFlowLog(t, log, expectedEvent)
>>>>>>> c40b5647
}

func TestVpcFlowLogHeader(t *testing.T) {
	parser := &VPCFlowParser{}
	require.Equal(t, []interface{}{}, parser.ParseHeader(vpcFlowDefaultHeader))
}

func TestVpcFlowLogType(t *testing.T) {
	parser := &VPCFlowParser{}
	require.Equal(t, "AWS.VPCFlow", parser.LogType())
}

<<<<<<< HEAD
func checkVPCFlowLog(t *testing.T, header, log string, expectedEvent *VPCFlow) {
	parser := &VPCFlowParser{}
	parser.ParseHeader(header)
=======
func checkVPCFlowLog(t *testing.T, log string, expectedEvent *VPCFlow) {
	parser := &VPCFlowParser{}
>>>>>>> c40b5647
	events := parser.Parse(log)
	require.Equal(t, 1, len(events))
	event := events[0].(*VPCFlow)

	// rowid changes each time
<<<<<<< HEAD
	require.Greater(t, len(event.PantherRowID), 0) // ensure something is there.
=======
	require.Greater(t, len(*event.PantherRowID), 0) // ensure something is there.
>>>>>>> c40b5647
	expectedEvent.PantherRowID = event.PantherRowID

	require.Equal(t, expectedEvent, event)
}<|MERGE_RESOLUTION|>--- conflicted
+++ resolved
@@ -28,7 +28,6 @@
 	"github.com/panther-labs/panther/internal/log_analysis/log_processor/parsers/timestamp"
 )
 
-<<<<<<< HEAD
 const (
 	vpcFlowDefaultHeader  = "version account-id interface-id srcaddr dstaddr srcport dstport protocol packets bytes start end action log-status"                                                                                                     // nolint:lll
 	vpcFlowExtendedHeader = "version account-id interface-id srcaddr dstaddr srcport dstport protocol packets bytes start end action log-status vpc-id subnet-id instance-id tcp-flags type pkt-srcaddr pkt-dstaddr unknown-header-should-not-break" // nolint:lll
@@ -36,10 +35,6 @@
 
 func TestStandardVpcFlowLog(t *testing.T) {
 	log := "2 348372346321 eni-00184058652e5a320 52.119.169.95 172.31.20.31 443 48316 6 19 7119 1573642242 1573642284 ACCEPT OK extra-data-should-not-break" // nolint:lll
-=======
-func TestVpcFlowLog(t *testing.T) {
-	log := "2 348372346321 eni-00184058652e5a320 52.119.169.95 172.31.20.31 443 48316 6 19 7119 1573642242 1573642284 ACCEPT OK"
->>>>>>> c40b5647
 
 	expectedStartTime := time.Unix(1573642242, 0).UTC()
 	expectedEndTime := time.Unix(1573642284, 0).UTC()
@@ -61,10 +56,8 @@
 	}
 
 	// panther fields
-<<<<<<< HEAD
-	expectedEvent.PantherLogType = "AWS.VPCFlow"
-	expectedEvent.PantherRowID = "1234"
-	expectedEvent.PantherEventTime = (timestamp.RFC3339)(expectedStartTime)
+	expectedEvent.PantherLogType = aws.String("AWS.VPCFlow")
+	expectedEvent.PantherEventTime = (*timestamp.RFC3339)(&expectedStartTime)
 	expectedEvent.AppendAnyIPAddresses("172.31.20.31", "52.119.169.95")
 	expectedEvent.AppendAnyAWSAccountIds("348372346321")
 
@@ -102,8 +95,8 @@
 	}
 
 	// panther fields
-	expectedEvent.PantherLogType = "AWS.VPCFlow"
-	expectedEvent.PantherEventTime = (timestamp.RFC3339)(expectedStartTime)
+	expectedEvent.PantherLogType = aws.String("AWS.VPCFlow")
+	expectedEvent.PantherEventTime = (*timestamp.RFC3339)(&expectedStartTime)
 	expectedEvent.AppendAnyIPAddresses("172.31.20.31", "52.119.169.95", "76.198.154.105", "172.31.88.3")
 	expectedEvent.AppendAnyAWSAccountIds("348372346321")
 	expectedEvent.AppendAnyAWSInstanceIds("i-038407d32b0f38c60")
@@ -111,16 +104,6 @@
 	checkVPCFlowLog(t, vpcFlowExtendedHeader, log, expectedEvent)
 }
 
-=======
-	expectedEvent.PantherLogType = aws.String("AWS.VPCFlow")
-	expectedEvent.PantherEventTime = (*timestamp.RFC3339)(&expectedStartTime)
-	expectedEvent.AppendAnyIPAddresses("172.31.20.31", "52.119.169.95")
-	expectedEvent.AppendAnyAWSAccountIds("348372346321")
-
-	checkVPCFlowLog(t, log, expectedEvent)
-}
-
->>>>>>> c40b5647
 func TestVpcFlowLogNoData(t *testing.T) {
 	log := "2 unknown eni-0608192d5c498fbcd - - - - - - - 1538696170 1538696308 - NODATA"
 
@@ -135,17 +118,10 @@
 	}
 
 	// panther fields
-<<<<<<< HEAD
-	expectedEvent.PantherLogType = "AWS.VPCFlow"
-	expectedEvent.PantherEventTime = (timestamp.RFC3339)(expectedStartTime)
-
-	checkVPCFlowLog(t, vpcFlowDefaultHeader, log, expectedEvent)
-=======
 	expectedEvent.PantherLogType = aws.String("AWS.VPCFlow")
 	expectedEvent.PantherEventTime = (*timestamp.RFC3339)(&expectedStartTime)
 
-	checkVPCFlowLog(t, log, expectedEvent)
->>>>>>> c40b5647
+	checkVPCFlowLog(t, vpcFlowDefaultHeader, log, expectedEvent)
 }
 
 func TestVpcFlowLogHeader(t *testing.T) {
@@ -158,24 +134,15 @@
 	require.Equal(t, "AWS.VPCFlow", parser.LogType())
 }
 
-<<<<<<< HEAD
 func checkVPCFlowLog(t *testing.T, header, log string, expectedEvent *VPCFlow) {
 	parser := &VPCFlowParser{}
 	parser.ParseHeader(header)
-=======
-func checkVPCFlowLog(t *testing.T, log string, expectedEvent *VPCFlow) {
-	parser := &VPCFlowParser{}
->>>>>>> c40b5647
 	events := parser.Parse(log)
 	require.Equal(t, 1, len(events))
 	event := events[0].(*VPCFlow)
 
 	// rowid changes each time
-<<<<<<< HEAD
-	require.Greater(t, len(event.PantherRowID), 0) // ensure something is there.
-=======
 	require.Greater(t, len(*event.PantherRowID), 0) // ensure something is there.
->>>>>>> c40b5647
 	expectedEvent.PantherRowID = event.PantherRowID
 
 	require.Equal(t, expectedEvent, event)
